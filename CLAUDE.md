# CLAUDE.md

This file provides guidance to Claude Code (claude.ai/code) when working with code in this repository.

## Core Architectural Constraints

- Always obey the decisions recorded in the Architecture Design Records directory (docs/adr). The user must approve any violations of these rules or decisions.
- This is a Google Apps Script project using the V8 runtime with clasp for local development
- All source code resides in the `src/` directory and uses `.gs` extensions for Google Apps Script files
- The system follows a pluggable agent architecture defined in ADR-004, with enhanced self-contained agent patterns (ADR-011)
- Generic service layer pattern (ADR-012) provides reusable functions for agent development

## Development Commands

### Account Setup and Management
```bash
# Initial Setup
npm run setup:account               # Interactive account configuration wizard
npm run switch:create-project-files  # Create project files for all accounts
npm run validate:accounts           # Validate account configuration
npm run auth:help                   # Show authentication guidance

# Status and Information
npm run switch:status               # Show all account statuses
```

### Deployment Operations (Streamlined)
```bash
# Core Deployment Commands (Push + Web App + Triggers)
npm run deploy:personal             # Complete deployment to personal account
npm run deploy:work                 # Complete deployment to work account
npm run deploy:all                  # Deploy to all configured accounts

# Monitoring and Logs
npm run logs:personal               # View execution logs from personal account
npm run logs:work                   # View execution logs from work account
npm run status:personal             # Check status of personal account
npm run status:work                 # Check status of work account

# Apps Script Editor Access
npm run open:personal               # Open Apps Script editor for personal account
npm run open:work                   # Open Apps Script editor for work account

# Web App URL Retrieval
npm run url:personal                # Get web app URL for personal account
npm run url:work                    # Get web app URL for work account
npm run url:all                     # Get web app URLs for all accounts
```

### Multi-Account Operations
```bash
# Batch Operations (All Accounts)
npm run status:all                  # Show status for all configured accounts
```

### Account Setup Process

#### First-Time Setup
1. **Account Configuration**: Run `npm run setup:account` to configure accounts
2. **Authentication**: Log into each account with `clasp --user [account] login`
3. **Project Files**: Run `npm run switch:create-project-files` to create clasp project files
4. **Validation**: Run `npm run validate:accounts` to verify setup
5. **Deploy**: Use `npm run deploy:[account]` for complete deployment

#### Account Configuration Format
The system uses `accounts.json` to manage multiple Google Apps Script deployments:
```json
{
  "defaultAccount": "work",
  "accounts": {
    "work": {
      "scriptId": "1Yyl2UjvQOBKxT1J6OXPzR0q5bpRBdLuE7MUgTuVdV7uUtdltIxQyQBK-",
      "description": "Red Hat",
      "webAppDeploymentId": "AKfycbx1L7phZrDzB699TRLDhSb5PCLbufYiGXcRU9ZPz2A"
    },
    "personal": {
      "scriptId": "1JvaGS8HDHIJoebhjY_2bQjUx0Tx2XVyHSJkaA5gV7_MEUWBixuRsHPno",
      "description": "Personal Gmail Account",
      "webAppDeploymentId": "AKfycbxH3nXXSOQ1teErs4nA8uojO2AI_qVLIeVY8HLHkkBv"
    }
  }
}
```

**Note**: The `webAppDeploymentId` field is automatically managed by the deployment script to maintain consistent web app URLs.

#### Authentication Requirements
Each account requires separate authentication:
```bash
clasp --user personal login    # Log into personal account
clasp --user work login        # Log into work account
```

#### Trigger Installation
**Important**: Automated trigger installation via `clasp run` is unreliable due to permission issues. Triggers must be installed manually:

1. Use `npm run open:personal` or `npm run open:work` to open Apps Script editor
2. Select trigger installation function from the dropdown:
   - `installTrigger` - Core email labeling trigger (hourly) - **Required**
   - `installSummarizerTrigger` - Email Summarizer trigger (daily) - Optional, only if using Email Summarizer
3. Click the Run button to install triggers
4. Grant necessary permissions when prompted

**Note**: The Reply Drafter no longer requires a separate trigger. It runs automatically as part of the hourly email processing via the dual-hook architecture (onLabel + postLabel).

The `deploy:[account]` commands attempt automated trigger installation but may fail on the `clasp run` portion.

#### Deployment Strategy Guide
- **Complete deployment**: Use `npm run deploy:[account]` for full system deployment (code + web app + triggers)
- **All accounts**: Use `npm run deploy:all` for batch deployment to all configured accounts
- **The deployment script uses --force flag** to prevent "skipping push" issues
- **Smart web app deployment**: Maintains consistent URLs by redeploying to existing deployments rather than creating new ones

## Architecture Overview

### Core Components
- **Main.gs**: Entry point that orchestrates the email processing pipeline + web app URL utilities
- **Organizer.gs**: Applies categorization results and manages Gmail labels
- **LLMService.gs**: Handles Gemini AI integration with dual authentication (API key or Vertex AI)
- **KnowledgeService.gs**: Unified knowledge management for fetching Google Drive documents and injecting into AI prompts
- **PromptBuilder.gs**: Core email classification prompt (`buildCategorizePrompt_()`) - agents build their own prompts (ADR-022)
- **Agents.gs**: Pluggable agent system for extensible email processing
- **GmailService.gs**: Gmail API operations, thread management, and generic service functions
- **Config.gs**: Configuration management using Apps Script Properties
- **WebAppController.gs**: Web app entry point and API orchestration for interactive dashboard
- **WebApp.html**: Mobile-optimized HTML interface for on-demand email summarization
- **AgentReplyDrafter.gs**: Self-contained Reply Drafter agent with own prompt building (`buildReplyDraftPrompt_()`)
- **AgentSummarizer.gs**: Self-contained Email Summarizer agent with own prompt building (`buildSummaryPrompt_()`)
- **AgentTemplate.gs**: Enhanced agent template demonstrating self-contained patterns

### Data Flow
1. `findUnprocessed_()` identifies unlabeled email threads
2. `minimalize_()` extracts relevant content within character limits
3. `categorizeWithGemini_()` sends emails to AI for classification
4. `Organizer.apply_()` applies labels based on AI results
5. Native Google API quota management prevents overruns (monitor at Google Cloud Console)

### Configuration System
Configuration uses Apps Script Script Properties accessible via the Apps Script editor:

#### Core Email Processing
- `GEMINI_API_KEY`: Gemini API authentication (API key mode)
- `PROJECT_ID`: Google Cloud project for Vertex AI (Vertex mode)
- `DRY_RUN`: Test mode that analyzes without applying labels
- `DEBUG`: Enables verbose logging
- `MAX_EMAILS_PER_RUN`: Limits emails processed per execution (default: 20)
- `BATCH_SIZE`: Number of emails sent to AI in one request (default: 10)

#### Web App Configuration
- `WEBAPP_ENABLED`: Enable/disable web app functionality (default: true)
- `WEBAPP_MAX_EMAILS_PER_SUMMARY`: Maximum emails to process in web app per summary (default: 25)

#### Reply Drafter Agent Configuration
**Note**: Reply Drafter configuration is managed in `AgentReplyDrafter.gs` via `getReplyDrafterConfig_()` function (ADR-014), not in core `Config.gs`. The agent follows the self-contained architecture pattern.

The Reply Drafter uses the **dual-hook pattern** to ensure comprehensive draft coverage:
1. **onLabel Hook**: Runs during email classification (immediate draft creation for newly-classified emails)
2. **postLabel Hook**: Runs after labeling complete (catches manually-labeled `reply_needed` emails)

This dual-hook architecture ensures drafts are created for both newly-classified emails and manually-labeled emails, all within the hourly email processing cycle. **No separate trigger required.**

- `REPLY_DRAFTER_ENABLED`: Enable/disable Reply Drafter agent (default: true)
- `REPLY_DRAFTER_INSTRUCTIONS_URL`: Google Docs URL with drafting style/methodology (optional)
- `REPLY_DRAFTER_KNOWLEDGE_FOLDER_URL`: Google Drive folder URL with contextual examples (optional, ADR-015)
- `REPLY_DRAFTER_KNOWLEDGE_MAX_DOCS`: Maximum documents to fetch from knowledge folder (default: 5, ADR-015)
- `REPLY_DRAFTER_DEBUG`: Enable detailed logging for the agent (default: false)
- `REPLY_DRAFTER_DRY_RUN`: Test mode for the agent (default: false)

#### Email Summarizer Agent Configuration
- `SUMMARIZER_ENABLED`: Enable/disable Email Summarizer agent (default: true)
- `SUMMARIZER_MAX_AGE_DAYS`: Maximum age of emails to include in summaries (default: 7)
- `SUMMARIZER_MAX_EMAILS_PER_SUMMARY`: Maximum emails to process per summary (default: 50)
- `SUMMARIZER_DESTINATION_EMAIL`: Email address to receive summaries (default: user's email)
- `SUMMARIZER_ARCHIVE_ON_LABEL`: Enable/disable immediate archiving when 'summarize' label is applied (default: true)
- `SUMMARIZER_DEBUG`: Enable detailed logging for the agent (default: false)
- `SUMMARIZER_DRY_RUN`: Test mode for the agent (default: false)

#### Todo Forwarder Agent Configuration
**Note**: Todo Forwarder configuration is managed in `AgentTodoForwarder.gs` via `getTodoForwarderConfig_()` function, following the self-contained architecture pattern.

The Todo Forwarder uses the **dual-hook pattern** to ensure comprehensive forwarding coverage:
1. **onLabel Hook**: Runs during email classification (immediate forwarding for newly-classified emails)
2. **postLabel Hook**: Runs after labeling complete (catches manually-labeled `todo` emails)

This dual-hook architecture ensures todos are forwarded for both newly-classified emails and manually-labeled emails, all within the hourly email processing cycle. **No separate trigger required.**

- `TODO_FORWARDER_ENABLED`: Enable/disable Todo Forwarder agent (default: true)
- `TODO_FORWARDER_EMAIL`: Email address to forward todos to (required - agent disabled if not set)
- `TODO_FORWARDER_REMOVE_TODO_LABEL`: Remove 'todo' label after forwarding (default: true)
- `TODO_FORWARDER_ARCHIVE_AFTER_FORWARD`: Archive email after forwarding (default: false)
- `TODO_FORWARDER_DEBUG`: Enable detailed logging for the agent (default: false)
- `TODO_FORWARDER_DRY_RUN`: Test mode for the agent (default: false)

#### KnowledgeService Configuration
The KnowledgeService provides unified knowledge management for AI prompts by fetching Google Drive documents.

**Core Configuration:**
- `KNOWLEDGE_CACHE_DURATION_MINUTES`: Cache duration for fetched documents (default: 30)
- `KNOWLEDGE_DEBUG`: Enable detailed logging for document fetching (default: false)
- `KNOWLEDGE_LOG_SIZE_WARNINGS`: Enable soft warnings at 50% and 90% of model token capacity (default: true)

**Global Knowledge** (applies to ALL AI operations - ADR-019):
- `GLOBAL_KNOWLEDGE_FOLDER_URL`: Organization-wide context folder shared across all AI features (Google Drive folder URL or ID, optional)
- `GLOBAL_KNOWLEDGE_MAX_DOCS`: Maximum documents to fetch from global knowledge folder (default: 5)

**Email Labeling Knowledge:**
- `LABEL_KNOWLEDGE_DOC_URL`: Single document with core labeling rules (Google Docs URL or ID)
- `LABEL_KNOWLEDGE_FOLDER_URL`: Folder with additional context documents (Google Drive folder URL or ID)
- `LABEL_KNOWLEDGE_MAX_DOCS`: Maximum documents to fetch from folder (default: 5)

**Reply Drafting Knowledge** (managed by AgentReplyDrafter.gs):
- `REPLY_DRAFTER_INSTRUCTIONS_URL`: Document with drafting style/guidelines (Google Docs URL or ID)
- `REPLY_DRAFTER_KNOWLEDGE_FOLDER_URL`: Folder with knowledge documents (Google Drive folder URL or ID, ADR-015)
- `REPLY_DRAFTER_KNOWLEDGE_MAX_DOCS`: Maximum documents from folder (default: 5, ADR-015)

**Legacy Configuration** (deprecated):
- `RULE_DOC_URL`: Old email labeling rules document (use `LABEL_KNOWLEDGE_DOC_URL` instead)
- `RULE_DOC_ID`: Old email labeling rules document (use `LABEL_KNOWLEDGE_DOC_URL` instead)

## Development Patterns

### Adding New Agent Modules
The system uses a **dual-hook agent architecture** where agents can implement two types of hooks:

#### Dual-Hook Pattern (REQUIRED - Breaking Change)
**All agents must now register using the dual-hook pattern:**

1. Create agent file (e.g., `AgentMyFeature.gs`) with self-contained architecture
2. Implement configuration management with agent-specific property keys
3. Handle label creation and management within the agent (if needed)
4. **Build agent-specific AI prompts** within the agent file (ADR-022)
5. Implement hook functions:
   - **onLabel**: Immediate per-email actions during classification (optional)
   - **postLabel**: Inbox-wide scan after all labeling complete (optional)
   - At least one hook MUST be provided
6. Use generic service functions from `GmailService.gs` for common operations
7. **Self-register with `AGENT_MODULES.push()` pattern** - no core system changes needed

**Dual-Hook Registration Pattern**:
```javascript
// At the end of your agent file (e.g., AgentReplyDrafter.gs)
if (typeof AGENT_MODULES === 'undefined') {
  AGENT_MODULES = [];
}

AGENT_MODULES.push(function(api) {
  api.register(
    'label_name',           // Label to trigger on
    'AgentName',            // Agent name for logging
    {
      onLabel: onLabelHandler_,     // Immediate per-email action (optional)
      postLabel: postLabelHandler_  // Inbox-wide scan (optional)
    },
    {
      runWhen: 'afterLabel', // Run after labeling (respects dry-run)
      timeoutMs: 30000,      // Soft timeout guidance
      enabled: true          // Enabled by default
    }
  );
});
```

**Hook Selection Guide**:
- **onLabel only**: Immediate actions on newly-classified emails (e.g., forward, notify)
- **postLabel only**: Periodic inbox scanning without immediate response (e.g., cleanup)
- **Both hooks**: Immediate action + catch manually-labeled emails (e.g., Reply Drafter)

**Hook Execution Timing**:
- **onLabel**: Runs during `Organizer.apply_()` for each email being labeled
- **postLabel**: Runs via `Agents.runPostLabelHandlers()` after all labeling complete

**Examples of Dual-Hook Agents**:
- **AgentReplyDrafter.gs**: onLabel (immediate draft) + postLabel (catch manual labels)
- **AgentSummarizer.gs**: onLabel (archive on label) + postLabel (null - uses scheduled trigger instead)

**IMPORTANT**: The old single-function registration pattern is NO LONGER SUPPORTED. All agents must migrate to dual-hook pattern.

#### Generic Service Layer (ADR-012)
Use these functions for common operations:
- `findEmailsByLabelWithAge_()`: Find emails with label and age constraints
- `manageLabelTransition_()`: Efficient label management
- `archiveEmailsByIds_()`: Batch email archiving
- `sendFormattedEmail_()`: Send formatted HTML emails

#### Agent-Owned Prompt Building (ADR-022)

Agents that use AI **must build their own prompts** within the agent file. This ensures complete self-containment and independent evolution.

**Standard Prompt Building Pattern:**
```javascript
// Agent-owned prompt builder (in agent file, e.g., AgentReplyDrafter.gs)
function buildAgentPrompt_(taskData, agentKnowledge, globalKnowledge) {
  const parts = ['Base agent instructions...'];

  // 1. GLOBAL KNOWLEDGE INJECTION (organizational context - applies to ALL AI)
  if (globalKnowledge && globalKnowledge.configured) {
    parts.push('');
    parts.push('=== GLOBAL KNOWLEDGE ===');
    parts.push(globalKnowledge.knowledge);
  }

  // 2. AGENT-SPECIFIC KNOWLEDGE INJECTION (how to perform this task)
  if (agentKnowledge && agentKnowledge.configured) {
    parts.push('');
    parts.push('=== AGENT INSTRUCTIONS ===');
    parts.push(agentKnowledge.knowledge);
  }

  // 3. TASK DATA INJECTION (emails, threads, content to process)
  parts.push('');
  parts.push('=== TASK DATA ===');
  parts.push(formatTaskData_(taskData));

  return parts.join('\n');
}
```

**Knowledge Injection Order (Always):**
1. Base instructions (built into prompt)
2. Global knowledge (organizational context from `GLOBAL_KNOWLEDGE_FOLDER_URL`)
3. Agent-specific knowledge (task instructions from agent config)
4. Task data (emails, threads, content)

**Agent Workflow with Prompt Building:**
```javascript
function agentOnLabel_(ctx) {
  // 1. Fetch global knowledge (shared across ALL AI operations)
  const cfg = getConfig_();
  const globalKnowledge = fetchGlobalKnowledge_({
    folderUrl: cfg.GLOBAL_KNOWLEDGE_FOLDER_URL,
    maxDocs: parseInt(cfg.GLOBAL_KNOWLEDGE_MAX_DOCS || '5')
  });

  // 2. Fetch agent-specific knowledge
  const agentConfig = getAgentConfig_();
  const agentKnowledge = fetchAgentKnowledge_({
    instructionsUrl: agentConfig.AGENT_INSTRUCTIONS_URL,
    knowledgeFolderUrl: agentConfig.AGENT_KNOWLEDGE_FOLDER_URL,
    maxDocs: agentConfig.AGENT_KNOWLEDGE_MAX_DOCS
  });

  // 3. Build prompt using agent-owned function
  const prompt = buildAgentPrompt_(taskData, agentKnowledge, globalKnowledge);

  // 4. Call LLM service with pre-built prompt
  const result = callLLMService_(prompt, model, ...);
}
```

**Why Agents Own Their Prompts:**
- **Complete self-containment**: Agent manages config + labels + prompts + logic
- **Independent evolution**: Change prompts without touching core system
- **Clear ownership**: Agent file is single source of truth
- **Simpler core**: `PromptBuilder.gs` only contains core classification prompt

**Core vs. Agent Prompts:**
- **Core (`PromptBuilder.gs`)**: `buildCategorizePrompt_()` for email classification
- **Reply Drafter**: `buildReplyDraftPrompt_()` in `AgentReplyDrafter.gs`
- **Email Summarizer**: `buildSummaryPrompt_()` in `AgentSummarizer.gs`
- **Your Agent**: `buildYourAgentPrompt_()` in `AgentYourFeature.gs`

### KnowledgeService: Unified Knowledge Management

The KnowledgeService provides centralized knowledge management for AI-powered features by fetching Google Drive documents and injecting them into prompts.

#### Key Features

**No Artificial Limits:**
- Trusts Gemini's 1M token capacity (~750K words)
- No hard character limits on knowledge documents
- Soft warnings at 50% and 90% of model capacity
- Token utilization transparency in all metadata responses

**Smart Caching:**
- Apps Script Cache Service with 30-minute TTL (configurable)
- Individual document caching reduces Drive API quota usage
- Automatic cache invalidation for fresh data
- Bypass cache with `skipCache` option when needed

**Fail-Fast Error Handling:**
- If knowledge not configured: gracefully proceed without it
- If knowledge configured but inaccessible: throw actionable error with remediation steps
- No silent fallbacks - explicit configuration means explicit intent

**Token Transparency:**
- Every response includes token estimates and utilization percentage
- Metadata shows model capacity and current usage
- Debug logging shows token counts and content previews

**Global Knowledge Architecture (ADR-019):**
- Organization-wide context shared across ALL AI operations
- Fetched once per execution, passed to all prompt builders
- Injected BEFORE feature-specific knowledge in prompts
- Eliminates duplication of organizational context
- Optional configuration (fully backward compatible)

#### Core Functions

**Single Document Fetching:**
```javascript
const knowledge = fetchDocument_(docIdOrUrl, {
  propertyName: 'LABEL_KNOWLEDGE_DOC_URL',  // For error messages
  skipCache: false                           // Optional: bypass cache
});

// Returns:
// {
//   configured: true,
//   knowledge: "document content...",
//   metadata: {
//     chars: 5432,
//     estimatedTokens: 1358,
//     source: { name: "My Rules", url: "https://..." }
//   }
// }
```

**Folder Fetching (Multiple Documents):**
```javascript
const knowledge = fetchFolder_(folderIdOrUrl, {
  propertyName: 'LABEL_KNOWLEDGE_FOLDER_URL',
  maxDocs: 5,                                 // Limit documents fetched
  skipCache: false
});

// Returns:
// {
//   configured: true,
//   knowledge: "=== Doc1 ===\ncontent...\n\n=== Doc2 ===\ncontent...",
//   metadata: {
//     docCount: 3,
//     totalChars: 12000,
//     estimatedTokens: 3000,
//     modelLimit: 1048576,
//     utilizationPercent: "0.3%",
//     sources: [
//       { name: "Doc1", chars: 4000, url: "https://..." },
//       { name: "Doc2", chars: 8000, url: "https://..." }
//     ]
//   }
// }
```

**High-Level Knowledge Fetchers:**
```javascript
// Global knowledge (applies to ALL AI operations - ADR-019)
const globalKnowledge = fetchGlobalKnowledge_({
  folderUrl: cfg.GLOBAL_KNOWLEDGE_FOLDER_URL,
  maxDocs: parseInt(cfg.GLOBAL_KNOWLEDGE_MAX_DOCS || '5')
});

// Email labeling knowledge (combines doc + folder)
const labelKnowledge = fetchLabelingKnowledge_({
  docUrl: cfg.LABEL_KNOWLEDGE_DOC_URL,
  folderUrl: cfg.LABEL_KNOWLEDGE_FOLDER_URL,
  maxDocs: parseInt(cfg.LABEL_KNOWLEDGE_MAX_DOCS || '5')
});

// Reply drafting knowledge (used by AgentReplyDrafter.gs)
const replyKnowledge = fetchReplyKnowledge_({
  instructionsUrl: cfg.REPLY_DRAFTER_INSTRUCTIONS_URL,
  knowledgeFolderUrl: cfg.REPLY_DRAFTER_KNOWLEDGE_FOLDER_URL,  // ADR-015 naming
  maxDocs: parseInt(cfg.REPLY_DRAFTER_KNOWLEDGE_MAX_DOCS || '5')  // ADR-015 naming
});
```

#### Usage Examples

**Example 0: Global Knowledge Configuration (ADR-019)**
```javascript
// In Apps Script Properties:
// GLOBAL_KNOWLEDGE_FOLDER_URL = https://drive.google.com/drive/folders/global123
// GLOBAL_KNOWLEDGE_MAX_DOCS = 10

const cfg = getConfig_();
const globalKnowledge = fetchGlobalKnowledge_({
  folderUrl: cfg.GLOBAL_KNOWLEDGE_FOLDER_URL,
  maxDocs: parseInt(cfg.GLOBAL_KNOWLEDGE_MAX_DOCS || '5')
});

if (globalKnowledge.configured) {
  // Global knowledge automatically injected into ALL AI prompts
  // Contains: team structure, projects, terminology, domain knowledge
  console.log(`Loaded ${globalKnowledge.metadata.docCount} global documents`);
  console.log(`Total: ${globalKnowledge.metadata.estimatedTokens} tokens`);

  // Pass to ALL prompt builders (categorization, summarization, reply drafting)
  const prompt = buildReplyDraftPrompt_(emailThread, replyKnowledge, globalKnowledge);
}

// Not configured: all AI operations proceed without global knowledge
```

**Example 1: Single Document Configuration**
```javascript
// In Apps Script Properties:
// LABEL_KNOWLEDGE_DOC_URL = https://docs.google.com/document/d/abc123/edit

const cfg = getConfig_();
const knowledge = fetchLabelingKnowledge_({
  docUrl: cfg.LABEL_KNOWLEDGE_DOC_URL,
  folderUrl: null
});

if (knowledge.configured) {
  // Use knowledge.knowledge in AI prompt
  console.log(`Loaded ${knowledge.metadata.estimatedTokens} tokens`);
  console.log(`Utilization: ${knowledge.metadata.utilizationPercent}`);
}
```

**Example 2: Folder Configuration**
```javascript
// In Apps Script Properties:
// LABEL_KNOWLEDGE_FOLDER_URL = https://drive.google.com/drive/folders/xyz789
// LABEL_KNOWLEDGE_MAX_DOCS = 10

const cfg = getConfig_();
const knowledge = fetchLabelingKnowledge_({
  docUrl: null,
  folderUrl: cfg.LABEL_KNOWLEDGE_FOLDER_URL,
  maxDocs: parseInt(cfg.LABEL_KNOWLEDGE_MAX_DOCS || '5')
});

if (knowledge.configured) {
  console.log(`Loaded ${knowledge.metadata.docCount} documents`);
  console.log(`Total: ${knowledge.metadata.estimatedTokens} tokens`);
  knowledge.metadata.sources.forEach(src => {
    console.log(`  - ${src.name}: ${src.chars} chars`);
  });
}
```

**Example 3: Combined Document + Folder**
```javascript
// In Apps Script Properties:
// LABEL_KNOWLEDGE_DOC_URL = https://docs.google.com/document/d/abc123/edit
// LABEL_KNOWLEDGE_FOLDER_URL = https://drive.google.com/drive/folders/xyz789
// LABEL_KNOWLEDGE_MAX_DOCS = 5

const cfg = getConfig_();
const knowledge = fetchLabelingKnowledge_({
  docUrl: cfg.LABEL_KNOWLEDGE_DOC_URL,
  folderUrl: cfg.LABEL_KNOWLEDGE_FOLDER_URL,
  maxDocs: parseInt(cfg.LABEL_KNOWLEDGE_MAX_DOCS || '5')
});

// Document content appears first, then folder contents
// Metadata aggregates both sources
```

**Example 4: Not Configured (Graceful Degradation)**
```javascript
// No LABEL_KNOWLEDGE_DOC_URL or LABEL_KNOWLEDGE_FOLDER_URL configured

const knowledge = fetchLabelingKnowledge_({
  docUrl: null,
  folderUrl: null
});

console.log(knowledge.configured);  // false
// AI proceeds without additional knowledge, uses only built-in instructions
```

**Example 5: Error Handling**
```javascript
try {
  const knowledge = fetchDocument_('invalid-doc-id', {
    propertyName: 'LABEL_KNOWLEDGE_DOC_URL'
  });
} catch (e) {
  // Error message includes:
  // - What failed (document ID)
  // - Why it failed (permissions, not found)
  // - Configuration property name
  // - Remediation steps ("remove this property to proceed without knowledge")
  console.error(e.message);
}
```

#### Token Warning System

The KnowledgeService automatically logs warnings when knowledge size approaches model limits:

**Soft Warning (50-90% capacity):**
```
⚠️  Knowledge size warning: ~524288 tokens (50.0% of model capacity).
Approaching model limit of 1048576 tokens.
```

**Critical Warning (>90% capacity):**
```
🚨 Knowledge size critical: ~943718 tokens (90.0% of model capacity).
Request may fail. Strongly recommend reducing knowledge documents
by lowering KNOWLEDGE_MAX_DOCS or removing some documents.
```

To disable warnings, set `KNOWLEDGE_LOG_SIZE_WARNINGS=false` in Script Properties.

### Classification Labels
The system uses exactly four core labels (ADR-003):
- `reply_needed`: Emails requiring personal response
- `review`: Informational emails to read
- `todo`: Action items and tasks
- `summarize`: Long emails that are processed by the Email Summarizer agent

#### Agent-Managed Labels
Self-contained agents may create and manage additional labels:
- `summarized`: Emails processed by the Email Summarizer agent (archived)
- Custom agent labels as needed (agents manage their own label lifecycle)

**Note**: The Reply Drafter agent does not create additional labels - it operates solely on emails labeled `reply_needed` by the core classification system.

### Error Handling
- All configuration errors should be descriptive and actionable
- Use `cfg.DEBUG` for detailed logging during development
- Quota management handled by Google Cloud Console (see monitoring section below)

### Google Drive Integration

The KnowledgeService provides unified knowledge management for AI prompts:
- Configure `LABEL_INSTRUCTIONS_DOC_URL` for single document with core labeling instructions
- Configure `LABEL_KNOWLEDGE_FOLDER_URL` for folder with multiple context documents
- Both document and folder can be used together (document appears first in combined knowledge)
- Supports both Google Docs URLs and document/folder IDs
- Smart caching reduces Drive API quota usage
- Token transparency shows utilization percentage
- Fail-fast errors with actionable remediation steps

## Key Architectural Decisions

Refer to `docs/adr/` for complete context:
- **ADR-001**: Google Apps Script chosen for serverless Gmail automation
- **ADR-002**: Gemini API integration with dual authentication modes
- **ADR-003**: Four-label classification system for simplicity
- **ADR-004**: Pluggable agent architecture for extensibility
- **ADR-005**: Batch processing with budget management (superseded by ADR-021 - native quota management)
- **ADR-006**: Support for both API key and Vertex AI authentication
- **ADR-007**: Google Drive document integration for classification rules
- **ADR-011**: Self-contained agent architecture for independent modules
- **ADR-012**: Generic service layer pattern for reusable agent operations
- **ADR-019**: Global knowledge folder for organization-wide context shared across all AI features
- **ADR-021**: Removed internal budget system - quota management via Google Cloud Console
<<<<<<< HEAD
=======
- **ADR-022**: Agent-owned prompt building for complete self-containment
>>>>>>> 5526f546

## Testing and Debugging

### Local Development
- Use `npm run deploy:[account]` after any code changes (includes push with --force flag)
- Enable `DEBUG=true` in Script Properties for verbose logging
- Use `DRY_RUN=true` to test classification without applying labels
- The deployment script automatically handles web app URL consistency

### Monitoring
- Check execution logs via `npm run logs:[account]` or Apps Script editor
- Monitor API quotas at Google Cloud Console: https://console.cloud.google.com/apis/api/generativelanguage.googleapis.com/quotas
- Verify label application in Gmail after test runs

### Common Debugging Steps
1. Check Script Properties configuration in Apps Script editor
2. Verify Gemini API key or Google Cloud project permissions
3. Review execution logs for detailed error messages
4. Test with small `MAX_EMAILS_PER_RUN` values during development

### Multi-Account Troubleshooting

**🔍 Problem**: `accounts.json not found` error
- **Solution**: Run `npm run setup:account` to create initial configuration
- **Solution**: Ensure you're running commands from the project root directory

**🔍 Problem**: `Invalid script ID` error
- **Solution**: Verify Script IDs in `accounts.json` are correct (57+ characters)
- **Solution**: Get Script ID from Apps Script editor URL: `script.google.com/.../{SCRIPT_ID}/edit`

**🔍 Problem**: `clasp login` required for specific account
- **Solution**: Each Google account needs separate authentication: `clasp --user [account] login`
- **Solution**: Use `clasp --user [account] login --no-localhost` if having browser issues

**🔍 Problem**: `.clasp.json.[account]` file not found
- **Solution**: Run `npm run switch:create-project-files` to create project files
- **Solution**: Ensure account name in `accounts.json` matches the file suffix

**🔍 Problem**: Trigger installation fails
- **Solution**: Install triggers manually in Apps Script editor
  - Core labeling: `installTrigger` function (required)
  - Email Summarizer: `installSummarizerTrigger` function (optional)
- **Solution**: Automated `clasp run` trigger installation is unreliable due to permissions
- **Note**: Reply Drafter no longer needs separate trigger (uses dual-hook pattern)

**🔍 Problem**: Reply Drafter not creating drafts
- **Solution**: Verify `REPLY_DRAFTER_ENABLED=true` in Script Properties
- **Solution**: Check that emails have `reply_needed` label applied by core classification
- **Solution**: Verify core email labeling trigger (`installTrigger`) is installed and running hourly
- **Solution**: Enable `REPLY_DRAFTER_DEBUG=true` for detailed logging
- **Solution**: Test with `REPLY_DRAFTER_DRY_RUN=true` to verify agent runs without draft creation
- **Solution**: Check execution logs for both onLabel and postLabel handler execution
- **Solution**: For manually labeled emails, postLabel hook will process them on next hourly run

**🔍 Problem**: Email Summarizer not working
- **Solution**: Verify `SUMMARIZER_ENABLED=true` in Script Properties
- **Solution**: Install summarizer trigger with `installSummarizerTrigger` function
- **Solution**: Check that emails with `summarize` label exist from past 7 days
- **Solution**: Enable `SUMMARIZER_DEBUG=true` for detailed logging

**🔍 Problem**: Multi-account commands not working
- **Solution**: Ensure you have the latest `package.json` with multi-account scripts
- **Solution**: Validate setup with `npm run validate:accounts`

**🔍 Problem**: Authentication issues with specific account
- **Solution**: Check authentication status with `npm run switch:status`
- **Solution**: Re-authenticate problematic account: `clasp --user [account] login`

**🔍 Problem**: KnowledgeService failing to fetch documents
- **Solution**: Verify document/folder URL is correct format in Script Properties
- **Solution**: Check document/folder permissions (must have at least Viewer access)
- **Solution**: Enable `KNOWLEDGE_DEBUG=true` to see detailed fetch logs
- **Solution**: If configured but want to proceed without knowledge, remove the property
- **Solution**: Check execution logs for token warnings (may be hitting capacity limits)

**🔍 Problem**: Knowledge documents too large
- **Solution**: Monitor soft warnings at 50% capacity (informational)
- **Solution**: Critical warnings at 90% capacity mean action needed
- **Solution**: Reduce `LABEL_KNOWLEDGE_MAX_DOCS` or `REPLY_DRAFTER_KNOWLEDGE_MAX_DOCS`
- **Solution**: Remove some documents from knowledge folder
- **Solution**: Split large documents into smaller focused documents
- **Solution**: Set `KNOWLEDGE_LOG_SIZE_WARNINGS=false` to disable warnings (not recommended)

**🔍 Problem**: Reply Drafter drafts have poor quality
- **Solution**: Customize with `REPLY_DRAFTER_INSTRUCTIONS_URL` to define tone and style
- **Solution**: Add example drafts to `REPLY_DRAFTER_KNOWLEDGE_FOLDER_URL` for AI to learn from
- **Solution**: Enable `REPLY_DRAFTER_DEBUG=true` to see token utilization and knowledge loading
- **Solution**: Review generated drafts and refine instructions document based on patterns

**🔍 Problem**: API quota exceeded
- **Solution**: Monitor quota usage at Google Cloud Console: https://console.cloud.google.com/apis/api/generativelanguage.googleapis.com/quotas
- **Solution**: Request quota increase through Google Cloud Console if needed
- **Solution**: Reduce `MAX_EMAILS_PER_RUN` to process fewer emails per execution
- **Solution**: Consider upgrading to a paid API tier for higher quotas<|MERGE_RESOLUTION|>--- conflicted
+++ resolved
@@ -641,10 +641,7 @@
 - **ADR-012**: Generic service layer pattern for reusable agent operations
 - **ADR-019**: Global knowledge folder for organization-wide context shared across all AI features
 - **ADR-021**: Removed internal budget system - quota management via Google Cloud Console
-<<<<<<< HEAD
-=======
 - **ADR-022**: Agent-owned prompt building for complete self-containment
->>>>>>> 5526f546
 
 ## Testing and Debugging
 
